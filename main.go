package main

import (
	"encoding/json"
	"fmt"
	"log"
	"net/http"
	"os"

	"github.com/gorilla/mux"
)
//dummy commit

// Standard API response structure
type APIResponse struct {
	Success bool        `json:"success"`
	Message string      `json:"message"`
	Data    interface{} `json:"data,omitempty"`
	Error   string      `json:"error,omitempty"`
	Server  string      `json:"server"`
}

// Data structure for the name endpoint
type NameData struct {
	Name    string `json:"name"`
	Greeting string `json:"greeting"`
}

// Helper function to get server hostname
func getServerName() string {
	hostname, err := os.Hostname()
	if err != nil {
		return "unknown"
	}
	return hostname
}

// Helper function to send JSON responses
func sendResponse(w http.ResponseWriter, statusCode int, success bool, message string, data interface{}, errorMsg string) {
	response := APIResponse{
		Success: success,
		Message: message,
		Data:    data,
		Error:   errorMsg,
		Server:  getServerName(),
	}

	w.Header().Set("Content-Type", "application/json")
	w.WriteHeader(statusCode)
	json.NewEncoder(w).Encode(response)
}

// Health check endpoint for ALB
func healthHandler(w http.ResponseWriter, r *http.Request) {
<<<<<<< HEAD
	sendResponse(w, http.StatusOK, true, "Testing the new deploy script", nil, "")
=======
	sendResponse(w, http.StatusOK, true, "This is the main testinggggggg server", nil, "")
>>>>>>> f65f5403
}

// Name endpoint - accepts name parameter and returns greeting
func nameHandler(w http.ResponseWriter, r *http.Request) {
	// Get name from query parameter
	name := r.URL.Query().Get("name")
	
	// Validate input
	if name == "" {
		sendResponse(w, http.StatusBadRequest, false, "Bad Request", nil, "Name parameter is required")
		return
	}

	// Create response data
	data := NameData{
		Name:     name,
		Greeting: fmt.Sprintf("Hello, %s! Welcome to our API.", name),
	}

	// Send success response
	sendResponse(w, http.StatusOK, true, "Name processed successfully", data, "")
}

func main() {
	r := mux.NewRouter()

	// Define routes
	r.HandleFunc("/health", healthHandler).Methods("GET")
	r.HandleFunc("/api/name", nameHandler).Methods("GET")

	// Add logging middleware
	r.Use(func(next http.Handler) http.Handler {
		return http.HandlerFunc(func(w http.ResponseWriter, r *http.Request) {
			log.Printf("%s %s from %s", r.Method, r.URL.Path, r.RemoteAddr)
			next.ServeHTTP(w, r)
		})
	})

	fmt.Printf("Go API server starting on port 3000...\n")
	fmt.Printf("Server: %s\n", getServerName())
	fmt.Println("Available endpoints:")
	fmt.Println("  GET /health - Health check")
	fmt.Println("  GET /api/name?name=YourName - Name greeting endpoint")
	
	log.Fatal(http.ListenAndServe(":3000", r))
}// Deployment test<|MERGE_RESOLUTION|>--- conflicted
+++ resolved
@@ -52,11 +52,7 @@
 
 // Health check endpoint for ALB
 func healthHandler(w http.ResponseWriter, r *http.Request) {
-<<<<<<< HEAD
-	sendResponse(w, http.StatusOK, true, "Testing the new deploy script", nil, "")
-=======
-	sendResponse(w, http.StatusOK, true, "This is the main testinggggggg server", nil, "")
->>>>>>> f65f5403
+	sendResponse(w, http.StatusOK, true, "This is the final setup testing server", nil, "")
 }
 
 // Name endpoint - accepts name parameter and returns greeting
